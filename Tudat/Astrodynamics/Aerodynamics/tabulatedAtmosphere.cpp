/*    Copyright (c) 2010-2018, Delft University of Technology
 *    All rigths reserved
 *
 *    This file is part of the Tudat. Redistribution and use in source and
 *    binary forms, with or without modification, are permitted exclusively
 *    under the terms of the Modified BSD license. You should have received
 *    a copy of the license with this file. If not, please or visit:
 *    http://tudat.tudelft.nl/LICENSE.
 *
 */

#include <boost/make_shared.hpp>
<<<<<<< HEAD
#include <stdlib.h>
=======
#include <iostream>
>>>>>>> 1cacadf6
#include "Tudat/InputOutput/matrixTextFileReader.h"

#include "Tudat/Astrodynamics/Aerodynamics/tabulatedAtmosphere.h"

namespace tudat
{
namespace aerodynamics
{

//! Initialize atmosphere table reader.
void TabulatedAtmosphere::initialize( const std::string& atmosphereTableFile )
{
    // Locally store the atmosphere table file name.
    atmosphereTableFile_ = atmosphereTableFile;

    Eigen::MatrixXd containerOfAtmosphereTableFileData
            = input_output::readMatrixFromFile( atmosphereTableFile_, " \t", "%" );

    // Check whether data is present in the file.
    if ( containerOfAtmosphereTableFileData.rows( ) < 1
         || containerOfAtmosphereTableFileData.cols( ) < 1 )
    {
        std::string errorMessage = "The atmosphere table file " + atmosphereTableFile_ + " is empty";
        throw std::runtime_error( errorMessage );
    }

    // Initialize vectors.
    altitudeData_.resize( containerOfAtmosphereTableFileData.rows( ) );
    densityData_.resize( containerOfAtmosphereTableFileData.rows( ) );
    pressureData_.resize( containerOfAtmosphereTableFileData.rows( ) );
    temperatureData_.resize( containerOfAtmosphereTableFileData.rows( ) );
    specificHeatRatioData_.resize( containerOfAtmosphereTableFileData.rows( ) );

    int densityIndex = 0;
    int pressureIndex = 0;
    int temperatureIndex = 0;
    int specificHeatRatioIndex = 0;
    int gasConstantIndex = 0;
    containsSpecificHeatRatio_ = false;
    containsGasConstant_ = false;

    for( unsigned int i = 0; i < dependentVariables_.size( ); i++ )
    {
        switch( dependentVariables_[ i ] )
        {
        case density_dependent_atmosphere:
            densityIndex = i + 1;
            break;
        case pressure_dependent_atmosphere:
            pressureIndex = i + 1;
            break;
        case temperature_dependent_atmosphere:
            temperatureIndex = i + 1;
            break;
        case specific_heat_ratio_dependent_atmosphere:
            containsSpecificHeatRatio_ = true;
            specificHeatRatioIndex = i + 1;
            break;
        case gas_constant_dependent_atmosphere:
            containsGasConstant_ = true;
            gasConstantIndex = i + 1;
            break;
        default:
            std::string errorMessage = "Error, dependent variable " +
                    std::to_string( dependentVariables_[i] ) +
                    " not found in tabulated atmosphere";
            throw std::runtime_error( errorMessage );
        }
    }

    if( densityIndex == 0 || pressureIndex == 0 || temperatureIndex == 0 )
    {
        throw std::runtime_error(
                    "Error, tabulated atmosphere must be initialized with at least temperature, pressure and density" );
    }

    // Loop through all the strings stored in the container and store the data
    // in the right Eigen::VectorXd.
    for ( int i = 0; i < containerOfAtmosphereTableFileData.rows( ); i++  )
    {
        altitudeData_[ i ] = containerOfAtmosphereTableFileData( i, 0 );
<<<<<<< HEAD
        densityData_[ i ] = containerOfAtmosphereTableFileData( i, 1 );
        pressureData_[ i ] = containerOfAtmosphereTableFileData( i, 2 );
        temperatureData_[ i ] = containerOfAtmosphereTableFileData( i, 3 );
        specificHeatRatioData_[ i ] = containerOfAtmosphereTableFileData( i, 4 );
=======
        densityData_[ i ] = containerOfAtmosphereTableFileData( i, densityIndex );
        pressureData_[ i ] = containerOfAtmosphereTableFileData( i, pressureIndex );
        temperatureData_[ i ] = containerOfAtmosphereTableFileData( i, temperatureIndex );
        if( containsSpecificHeatRatio_ )
        {
            specificHeatRatioData_[ i ] = containerOfAtmosphereTableFileData( i, specificHeatRatioIndex );
        }
        if( containsGasConstant_ )
        {
            gasConstantData_[ i ] = containerOfAtmosphereTableFileData( i, gasConstantIndex );
        }
>>>>>>> 1cacadf6
    }


    using namespace interpolators;

    cubicSplineInterpolationForDensity_
            = boost::make_shared< CubicSplineInterpolatorDouble >( altitudeData_, densityData_ );
    cubicSplineInterpolationForPressure_
            = boost::make_shared< CubicSplineInterpolatorDouble >( altitudeData_, pressureData_ );
    cubicSplineInterpolationForTemperature_
<<<<<<< HEAD
            = boost::make_shared< CubicSplineInterpolatorDouble >(
                altitudeData_, temperatureData_ );
    cubicSplineInterpolationForHeatRatio_
            = boost::make_shared< CubicSplineInterpolatorDouble >(
                altitudeData_, specificHeatRatioData_ );
}

//! Initialize species table reader.
void TabulatedAtmosphere::initializeSpecies( const std::string& speciesTableFile )
{
    // Locally store the atmosphere table file name.
    speciesTableFile_ = speciesTableFile;

    Eigen::MatrixXd containerOfSpeciesTableFileData
            = input_output::readMatrixFromFile( speciesTableFile_, " \t", "%" );

    // Check whether data is present in the file.
    if ( containerOfSpeciesTableFileData.rows( ) < 1
         || containerOfSpeciesTableFileData.cols( ) < 1 )
    {
        std::string errorMessage = "The species table file " + speciesTableFile_ + " is empty";
        throw std::runtime_error( errorMessage );
    }

    // Initialize vectors.
    CO2Data_.resize( containerOfSpeciesTableFileData.rows( ) );
    N2Data_.resize( containerOfSpeciesTableFileData.rows( ) );
    ArData_.resize( containerOfSpeciesTableFileData.rows( ) );
    COData_.resize( containerOfSpeciesTableFileData.rows( ) );
    OData_.resize( containerOfSpeciesTableFileData.rows( ) );
    O2Data_.resize( containerOfSpeciesTableFileData.rows( ) );
    O3Data_.resize( containerOfSpeciesTableFileData.rows( ) );
    HData_.resize( containerOfSpeciesTableFileData.rows( ) );
    H2Data_.resize( containerOfSpeciesTableFileData.rows( ) );

    // Loop through all the strings stored in the container and store the data
    // in the right Eigen::VectorXd.
    for ( int i = 0; i < containerOfSpeciesTableFileData.rows( ); i++  )
    {
        CO2Data_[ i ] = containerOfSpeciesTableFileData( i, 0 );
        N2Data_[ i ] = containerOfSpeciesTableFileData( i, 1 );
        ArData_[ i ] = containerOfSpeciesTableFileData( i, 2 );
        COData_[ i ] = containerOfSpeciesTableFileData( i, 3 );
        OData_[ i ] = containerOfSpeciesTableFileData( i, 4 );
        O2Data_[ i ] = containerOfSpeciesTableFileData( i, 5 );
        O3Data_[ i ] = containerOfSpeciesTableFileData( i, 6 );
        HData_[ i ] = containerOfSpeciesTableFileData( i, 7 );
        H2Data_[ i ] = containerOfSpeciesTableFileData( i, 8 );
    }

    using namespace interpolators;

    cubicSplineInterpolationForCO2_
            = boost::make_shared< CubicSplineInterpolatorDouble >( altitudeData_, CO2Data_ );
    cubicSplineInterpolationForN2_
            = boost::make_shared< CubicSplineInterpolatorDouble >( altitudeData_, N2Data_ );
    cubicSplineInterpolationForAr_
            = boost::make_shared< CubicSplineInterpolatorDouble >( altitudeData_, ArData_ );
    cubicSplineInterpolationForCO_
            = boost::make_shared< CubicSplineInterpolatorDouble >( altitudeData_, COData_ );
    cubicSplineInterpolationForO_
            = boost::make_shared< CubicSplineInterpolatorDouble >( altitudeData_, OData_ );
    cubicSplineInterpolationForO2_
            = boost::make_shared< CubicSplineInterpolatorDouble >( altitudeData_, O2Data_ );
    cubicSplineInterpolationForO3_
            = boost::make_shared< CubicSplineInterpolatorDouble >( altitudeData_, O3Data_ );
    cubicSplineInterpolationForH_
            = boost::make_shared< CubicSplineInterpolatorDouble >( altitudeData_, HData_ );
    cubicSplineInterpolationForH2_
            = boost::make_shared< CubicSplineInterpolatorDouble >( altitudeData_, H2Data_ );
}

void TabulatedAtmosphere::computeProperties(const double altitude)
{
    double molGasConst = tudat::physical_constants::MOLAR_GAS_CONSTANT;
    const double AVOGADRO_CONSTANT = 6.02214129E23;
    double temp = cubicSplineInterpolationForTemperature_->interpolate( altitude );
    double pres = cubicSplineInterpolationForPressure_->interpolate( altitude );
    double conversion = AVOGADRO_CONSTANT*pres/(molGasConst*temp);

    double CO2 = cubicSplineInterpolationForCO2_->interpolate( altitude );
    double N2 = cubicSplineInterpolationForN2_->interpolate( altitude );
    double Ar = cubicSplineInterpolationForAr_->interpolate( altitude );
    double CO = cubicSplineInterpolationForCO_->interpolate( altitude );
    double O = cubicSplineInterpolationForO_->interpolate( altitude );
    double O2 = cubicSplineInterpolationForO2_->interpolate( altitude );
    double O3 = cubicSplineInterpolationForO3_->interpolate( altitude );
    double H = cubicSplineInterpolationForH_->interpolate( altitude );
    double H2 = cubicSplineInterpolationForH2_->interpolate( altitude );

    // Get number densities
    numberDensities_.resize(9);
    numberDensities_[0] = conversion*CO2 ;
    numberDensities_[1] = conversion*N2 ;
    numberDensities_[2] = conversion*Ar ;
    numberDensities_[3] = conversion*CO ;
    numberDensities_[4] = conversion*O ;
    numberDensities_[5] = conversion*O2 ;
    numberDensities_[6] = conversion*O3 ;
    numberDensities_[7] = conversion*H ;
    numberDensities_[8] = conversion*H2 ;

    // Get average number density
    double sumOfNumberDensity = 0.0 ;
    for( unsigned int i = 0 ; i < numberDensities_.size( ) ; i++)
    {
        sumOfNumberDensity += numberDensities_[ i ];
    }
    averageNumberDensity_ = sumOfNumberDensity / double( numberDensities_.size( ) );

    // Mean molar mass (Thermodynamics an Engineering Approach, Michael A. Boles)
    meanMolarMass_ = numberDensities_[0] * gasComponentProperties_.molarMassCarbonDiOxide;
    meanMolarMass_ += numberDensities_[1] * gasComponentProperties_.molarMassNitrogen;
    meanMolarMass_ += numberDensities_[2] * gasComponentProperties_.molarMassArgon;
    meanMolarMass_ += numberDensities_[3] * gasComponentProperties_.molarMassCarbonMonoOxide;
    meanMolarMass_ += numberDensities_[4] * gasComponentProperties_.molarMassAtomicOxygen;
    meanMolarMass_ += numberDensities_[5] * gasComponentProperties_.molarMassOxygen;
    meanMolarMass_ += numberDensities_[6] * gasComponentProperties_.molarMassOzon;
    meanMolarMass_ += numberDensities_[7] * gasComponentProperties_.molarMassAtomicHydrogen;
    meanMolarMass_ += numberDensities_[8] * gasComponentProperties_.molarMassHydrogen;
    meanMolarMass_ = meanMolarMass_ / sumOfNumberDensity ;


    // Collision diameter
    weightedAverageCollisionDiameter_ = numberDensities_[0]* gasComponentProperties_.diameterCarbonDiOxide ;
    weightedAverageCollisionDiameter_ += numberDensities_[1]* gasComponentProperties_.diameterNitrogen ;
    weightedAverageCollisionDiameter_ += numberDensities_[2]* gasComponentProperties_.diameterArgon ;
    weightedAverageCollisionDiameter_ += numberDensities_[3]* gasComponentProperties_.diameterCarbonMonoOxide ;
    weightedAverageCollisionDiameter_ += numberDensities_[4]* gasComponentProperties_.diameterAtomicOxygen ;
    weightedAverageCollisionDiameter_ += numberDensities_[5]* gasComponentProperties_.diameterOxygen ;
    weightedAverageCollisionDiameter_ += numberDensities_[6]* gasComponentProperties_.diameterOzon ;
    weightedAverageCollisionDiameter_ += numberDensities_[7]* gasComponentProperties_.diameterAtomicHydrogen ;
    weightedAverageCollisionDiameter_ += numberDensities_[8]* gasComponentProperties_.diameterHydrogen ;
    weightedAverageCollisionDiameter_ = weightedAverageCollisionDiameter_ / sumOfNumberDensity;

    ratioOfSpecificHeats_ = cubicSplineInterpolationForHeatRatio_->interpolate(altitude);

=======
            = boost::make_shared< CubicSplineInterpolatorDouble >( altitudeData_, temperatureData_ );

    if( containsSpecificHeatRatio_ )
    {
        cubicSplineInterpolationForSpecificHeatRatio_
            = boost::make_shared< CubicSplineInterpolatorDouble >( altitudeData_, specificHeatRatioData_);
    }

    if( containsGasConstant_ )
    {
        cubicSplineInterpolationForGasConstant_
            = boost::make_shared< CubicSplineInterpolatorDouble >( altitudeData_, gasConstantData_);
    }
>>>>>>> 1cacadf6
}


} // namespace aerodynamics
} // namespace tudat<|MERGE_RESOLUTION|>--- conflicted
+++ resolved
@@ -10,11 +10,7 @@
  */
 
 #include <boost/make_shared.hpp>
-<<<<<<< HEAD
 #include <stdlib.h>
-=======
-#include <iostream>
->>>>>>> 1cacadf6
 #include "Tudat/InputOutput/matrixTextFileReader.h"
 
 #include "Tudat/Astrodynamics/Aerodynamics/tabulatedAtmosphere.h"
@@ -96,24 +92,10 @@
     for ( int i = 0; i < containerOfAtmosphereTableFileData.rows( ); i++  )
     {
         altitudeData_[ i ] = containerOfAtmosphereTableFileData( i, 0 );
-<<<<<<< HEAD
         densityData_[ i ] = containerOfAtmosphereTableFileData( i, 1 );
         pressureData_[ i ] = containerOfAtmosphereTableFileData( i, 2 );
         temperatureData_[ i ] = containerOfAtmosphereTableFileData( i, 3 );
         specificHeatRatioData_[ i ] = containerOfAtmosphereTableFileData( i, 4 );
-=======
-        densityData_[ i ] = containerOfAtmosphereTableFileData( i, densityIndex );
-        pressureData_[ i ] = containerOfAtmosphereTableFileData( i, pressureIndex );
-        temperatureData_[ i ] = containerOfAtmosphereTableFileData( i, temperatureIndex );
-        if( containsSpecificHeatRatio_ )
-        {
-            specificHeatRatioData_[ i ] = containerOfAtmosphereTableFileData( i, specificHeatRatioIndex );
-        }
-        if( containsGasConstant_ )
-        {
-            gasConstantData_[ i ] = containerOfAtmosphereTableFileData( i, gasConstantIndex );
-        }
->>>>>>> 1cacadf6
     }
 
 
@@ -124,7 +106,6 @@
     cubicSplineInterpolationForPressure_
             = boost::make_shared< CubicSplineInterpolatorDouble >( altitudeData_, pressureData_ );
     cubicSplineInterpolationForTemperature_
-<<<<<<< HEAD
             = boost::make_shared< CubicSplineInterpolatorDouble >(
                 altitudeData_, temperatureData_ );
     cubicSplineInterpolationForHeatRatio_
@@ -262,21 +243,6 @@
 
     ratioOfSpecificHeats_ = cubicSplineInterpolationForHeatRatio_->interpolate(altitude);
 
-=======
-            = boost::make_shared< CubicSplineInterpolatorDouble >( altitudeData_, temperatureData_ );
-
-    if( containsSpecificHeatRatio_ )
-    {
-        cubicSplineInterpolationForSpecificHeatRatio_
-            = boost::make_shared< CubicSplineInterpolatorDouble >( altitudeData_, specificHeatRatioData_);
-    }
-
-    if( containsGasConstant_ )
-    {
-        cubicSplineInterpolationForGasConstant_
-            = boost::make_shared< CubicSplineInterpolatorDouble >( altitudeData_, gasConstantData_);
-    }
->>>>>>> 1cacadf6
 }
 
 
